{
    "feedback": {
        "full_logs": true
    },
    "log_storage": {
        "path": "/var/lib/nginx/ofborg/logs/"
    },
    "runner": {
        "repos": [
            "nixos/nixpkgs",
            "nixos/ofborg",
            "grahamc/nixpkgs"
        ],
        "trusted_users": [
            "7c6f434c",
            "abbradar",
            "adisbladis",
            "andir",
            "ankhers",
            "aneeshusa",
            "aszlig",
            "cleverca22",
            "copumpkin",
            "coreyoconnor",
            "dezgeg",
            "disassembler",
            "domenkozar",
            "dtzwill",
            "edolstra",
            "ericson2314",
            "flokli",
            "fpletz",
            "fridh",
            "garbas",
            "gilligan",
            "globin",
            "grahamc",
            "jb55",
            "joachifm",
            "jtojnar",
            "lassulus",
            "lheckemann",
            "lnl7",
            "makefu",
            "matthewbauer",
            "matthiasbeyer",
            "mic92",
            "nequissimus",
            "obadz",
            "orivej",
            "peti",
            "rasendubi",
            "rbvermaa",
            "romildo",
            "rnhmjoj",
            "ryantm",
            "r-ryantm",
            "shlevy",
            "srhb",
            "timokau",
            "veprbl",
            "vcunat",
<<<<<<< HEAD
            "willibutz",
=======
            "xeji",
>>>>>>> 59217d29
            "yegortimoshenko",
            "zimbatm"
        ]
    },
    "tag_paths": {
        "6.topic: emacs": [
            "nixos/modules/services/editors/emacs.nix",
            "nixos/modules/services/editors/emacs.xml",
            "nixos/tests/emacs-daemon.nix",
            "pkgs/applications/editors/emacs-modes",
            "pkgs/applications/editors/emacs",
            "pkgs/build-support/emacs",
            "pkgs/top-level/emacs-packages.nix"
        ],
        "6.topic: erlang": [
            "doc/languages-frameworks/beam.xml",
            "pkgs/development/beam-modules/",
            "pkgs/development/interpreters/elixir/",
            "pkgs/development/interpreters/erlang/",
            "pkgs/development/tools/build-managers/rebar/",
            "pkgs/development/tools/build-managers/rebar3/",
            "pkgs/development/tools/erlang/",
            "pkgs/development/tools/elixir/",
            "pkgs/top-level/beam-packages.nix"
        ],
        "6.topic: fetch": [
            "pkgs/build-support/fetch"
        ],
        "6.topic: gnome3": [
            "pkgs/desktops/gnome-3"
        ],
        "6.topic: golang": [
            "pkgs/development/compilers/go",
            "pkgs/development/go-modules",
            "doc/languages-frameworks/go.xml"
        ],
        "6.topic: haskell": [
            "pkgs/development/compilers/ghc",
            "pkgs/development/tools/haskell",
            "pkgs/development/haskell-modules",
            "pkgs/top-level/haskell-packages.nix",
            "doc/languages-frameworks/haskell.md"
        ],
        "6.topic: kernel": [
            "pkgs/build-support/linux/kernel"
        ],
        "6.topic: nixos": [
            "nixos"
        ],
        "6.topic: policy discussion": [
            ".github"
        ],
        "6.topic: printing": [
            "pkgs/misc/cups"
        ],
        "6.topic: python": [
            "pkgs/top-level/python-packages.nix",
            "pkgs/development/interpreters/python",
            "pkgs/development/python-modules",
            "doc/languages-frameworks/python.md"
        ],
        "6.topic: qt/kde": [
            "pkgs/applications/kde",
            "pkgs/desktops/plasma-5",
            "pkgs/development/libraries/kde-frameworks",
            "pkgs/development/libraries/qt-5",
            "doc/languages-frameworks/qt.xml"
        ],
        "6.topic: ruby": [
            "pkgs/development/interpreters/ruby",
            "pkgs/development/ruby-modules",
            "doc/languages-frameworks/ruby.xml"
        ],
        "6.topic: rust": [
            "pkgs/development/compilers/rust",
            "pkgs/build-support/rust",
            "doc/languages-frameworks/rust.md"
        ],
        "6.topic: stdenv": [
            "pkgs/stdenv"
        ],
        "6.topic: steam": [
            "pkgs/games/steam"
        ],
        "6.topic: vim": [
            "pkgs/applications/editors/vim",
            "pkgs/misc/vim-plugins",
            "doc/languages-frameworks/vim.md"
        ],
        "6.topic: xfce": [
            "pkgs/desktops/xfce"
        ],
        "8.has: changelog": [
            "doc/manual/release-notes/"
        ],
        "8.has: documentation": [
            "doc",
            "nixos/doc"
        ],
        "8.has: module (update)": [
            "nixos/modules"
        ]
    },
    "checkout": {
        "root": "/var/lib/gc-of-borg/.nix-test-rs"
    },
    "nix": {
        "system": "x86_64-linux",
        "remote": "daemon",
        "build_timeout_seconds": 3600,
        "initial_heap_size": "4g"
    }
}<|MERGE_RESOLUTION|>--- conflicted
+++ resolved
@@ -60,11 +60,8 @@
             "timokau",
             "veprbl",
             "vcunat",
-<<<<<<< HEAD
             "willibutz",
-=======
             "xeji",
->>>>>>> 59217d29
             "yegortimoshenko",
             "zimbatm"
         ]
