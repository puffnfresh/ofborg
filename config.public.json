--- conflicted
+++ resolved
@@ -43,10 +43,7 @@
             "peti",
             "rbvermaa",
             "romildo",
-<<<<<<< HEAD
             "rnhmjoj",
-=======
->>>>>>> 9fc13b95
             "ryantm",
             "shlevy",
             "srhb",
