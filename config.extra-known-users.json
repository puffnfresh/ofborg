--- conflicted
+++ resolved
@@ -3,12 +3,9 @@
     "dywedir",
     "edef1c",
     "oxij",
+    "pbogdan",
     "teto",
     "ThomasMader",
     "unode",
-<<<<<<< HEAD
     "xeji"
-=======
-    "pbogdan"
->>>>>>> 32b0c7ea
 ]