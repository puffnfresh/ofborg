[
    "aanderse",
    "akru",
    "alyssais",
    "arianvp",
    "bbarker",
    "bhipple",
    "bignaux",
    "brainrape",
    "costrouc",
<<<<<<< HEAD
=======
    "danieldk",
    "dywedir",
>>>>>>> 6a11392b
    "edef1c",
    "Ekleog",
    "Enzime",
    "erikarvstedt",
    "erictapen",
    "etu",
    "eqyiel",
    "fgaz",
    "florianjacob",
    "geistesk",
    "grwlf",
    "imalsogreg",
    "jlesquembre",
    "jluttine",
    "johanot",
    "kalbasit",
    "knedlsepp",
    "lschuermann",
    "oxij",
    "pbogdan",
    "pmiddend",
    "samueldr",
    "Synthetica9",
    "smaret",
    "tadfisher",
    "teto",
    "ThomasMader",
    "tomberek",
    "unode",
    "va1entin",
    "volth",
    "woffs",
    "worldofpeace",
    "xeji",
    "yesbox",
    "yurrriq"
]<|MERGE_RESOLUTION|>--- conflicted
+++ resolved
@@ -8,11 +8,7 @@
     "bignaux",
     "brainrape",
     "costrouc",
-<<<<<<< HEAD
-=======
     "danieldk",
-    "dywedir",
->>>>>>> 6a11392b
     "edef1c",
     "Ekleog",
     "Enzime",
