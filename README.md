--- conflicted
+++ resolved
@@ -9,18 +9,12 @@
 
 ## Automatic Building
 
-<<<<<<< HEAD
-Users who are _trusted_ (see: ./config.public.json) or _known_ (see:
-./config.known-users.json) will have their PRs automatically trigger
-builds if their commits follow the well-defined format of Nixpkgs,
-specifically prefixing the commit title with the package attribute.
-This includes package bumps as well as other changes.
-=======
 Users who are _trusted_ or _known_ (see: Trusted Users vs Known Users)
 will have their PRs automatically trigger builds if their commits
-follow the well-defined format of Nixpkgs.
-
->>>>>>> 9fc13b95
+follow the well-defined format of Nixpkgs. Specifically: prefixing the
+commit title with the package attribute. This includes package bumps
+as well as other changes.
+
 Example messages and the builds:
 
 |Message|Automatic Build|
